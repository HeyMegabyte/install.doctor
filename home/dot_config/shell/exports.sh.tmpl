--- conflicted
+++ resolved
@@ -430,11 +430,7 @@
   export SSL_CERT_FILE="$CERT_PATH"
   export REQUESTS_CA_BUNDLE="$CERT_PATH"
 elif command -v python3 > /dev/null && pip3 list | grep certifi > /dev/null; then
-<<<<<<< HEAD
-  export CERT_PATH="$(python3 -m certifi)" || export CERT_PATH="$(python -m certifi)"
-=======
   export CERT_PATH="$(python3 -m certifi)" || export CERT_PATH="$(python -m certifi)" || export CERT_PATH="$HOME/.local/etc/ssl/curl/cacert.pem"
->>>>>>> 867ad5aa
   export SSL_CERT_FILE="$CERT_PATH"
   export REQUESTS_CA_BUNDLE="$CERT_PATH"
 fi
