--- conflicted
+++ resolved
@@ -367,12 +367,8 @@
 [".local/share/vim/plugged/coc.nvim"]
     type = "git-repo"
     url = "https://github.com/neoclide/coc.nvim.git"
-<<<<<<< HEAD
-    clone.args = ["--branch", "release"]
-=======
     clone.args = ["--branch", "release", "--depth", "1"]
     pull.args = ["--ff-only"]
->>>>>>> 867ad5aa
 
 ### NVIM
 [".config/nvim"]
